--- conflicted
+++ resolved
@@ -9,7 +9,6 @@
 import { Link, ArrowDown, ChevronDown, PlusCircle, Plus, ThumbsUp, BarChart2, FileText, PlusSquare, Settings, Sun, Moon, Lock } from 'react-feather';
 
 // UI Component for the board header with title input and share button
-<<<<<<< HEAD
 const BoardHeader = ({ boardTitle, handleBoardTitleChange, handleExportBoard, copyShareUrl, boardLocked }) => (
   <div className="board-title-container">
     <div className="title-with-lock">
@@ -25,19 +24,6 @@
       />
       {boardLocked && <Lock size={18} style={{ marginLeft: '10px', opacity: 0.7 }} />}
     </div>
-=======
-const BoardHeader = ({ boardTitle, handleBoardTitleChange, handleBoardTitleBlur, copyShareUrl, handleExportBoard }) => (
-  <div className="board-title-container">
-    <input
-      type="text"
-      id="board-title"
-      placeholder="Untitled Board"
-      value={boardTitle}
-      onChange={handleBoardTitleChange}
-      onBlur={handleBoardTitleBlur}
-      className="header-input"
-    />
->>>>>>> d30e66d9
     <div className="action-buttons">
       <button
         id="copy-share-url"
